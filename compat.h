/*
 * compat.h
 *		Definitions for function wrappers compatible between PG versions.
 *
 * Copyright (c) 2015-2022, Postgres Professional
 *
 * IDENTIFICATION
 *	  contrib/pg_wait_sampling/compat.h
 */
#ifndef __COMPAT_H__
#define __COMPAT_H__

#include "postgres.h"

#include "access/tupdesc.h"
#include "miscadmin.h"
#include "storage/shm_mq.h"
#include "utils/guc_tables.h"

static inline shm_mq_result
shm_mq_send_compat(shm_mq_handle *mqh, Size nbytes, const void *data,
				   bool nowait, bool force_flush)
{
#if PG_VERSION_NUM >= 150000
	return shm_mq_send(mqh, nbytes, data, nowait, force_flush);
#else
	return shm_mq_send(mqh, nbytes, data, nowait);
#endif
}

#if PG_VERSION_NUM < 170000
#define INIT_PG_LOAD_SESSION_LIBS		0x0001
#define INIT_PG_OVERRIDE_ALLOW_CONNS	0x0002
#endif

static inline void
InitPostgresCompat(const char *in_dbname, Oid dboid,
				   const char *username, Oid useroid,
				   bits32 flags,
				   char *out_dbname)
{
#if PG_VERSION_NUM >= 170000
	InitPostgres(in_dbname, dboid, username, useroid, flags, out_dbname);
#elif PG_VERSION_NUM >= 150000
<<<<<<< HEAD
	InitPostgres(in_dbname, dboid, username, useroid, load_session_libraries,
				 override_allow_connections, out_dbname);
#else
	InitPostgres(in_dbname, dboid, username, useroid, out_dbname,
				 override_allow_connections);
=======
	InitPostgres(in_dbname, dboid, username, useroid,
				 flags & INIT_PG_LOAD_SESSION_LIBS,
				 flags & INIT_PG_OVERRIDE_ALLOW_CONNS, out_dbname);
#elif PG_VERSION_NUM >= 110000
	InitPostgres(in_dbname, dboid, username, useroid, out_dbname,
				 flags & INIT_PG_OVERRIDE_ALLOW_CONNS);
#else
	InitPostgres(in_dbname, dboid, username, useroid, out_dbname);
>>>>>>> 22212ba7
#endif
}

static inline void
get_guc_variables_compat(struct config_generic ***vars, int *num_vars)
{
	Assert(vars != NULL);
	Assert(num_vars != NULL);

#if PG_VERSION_NUM >= 160000
	*vars = get_guc_variables(num_vars);
#else
	*vars = get_guc_variables();
	*num_vars = GetNumConfigOptions();
#endif
}

#endif<|MERGE_RESOLUTION|>--- conflicted
+++ resolved
@@ -42,22 +42,12 @@
 #if PG_VERSION_NUM >= 170000
 	InitPostgres(in_dbname, dboid, username, useroid, flags, out_dbname);
 #elif PG_VERSION_NUM >= 150000
-<<<<<<< HEAD
-	InitPostgres(in_dbname, dboid, username, useroid, load_session_libraries,
-				 override_allow_connections, out_dbname);
-#else
-	InitPostgres(in_dbname, dboid, username, useroid, out_dbname,
-				 override_allow_connections);
-=======
 	InitPostgres(in_dbname, dboid, username, useroid,
 				 flags & INIT_PG_LOAD_SESSION_LIBS,
 				 flags & INIT_PG_OVERRIDE_ALLOW_CONNS, out_dbname);
-#elif PG_VERSION_NUM >= 110000
+#else
 	InitPostgres(in_dbname, dboid, username, useroid, out_dbname,
 				 flags & INIT_PG_OVERRIDE_ALLOW_CONNS);
-#else
-	InitPostgres(in_dbname, dboid, username, useroid, out_dbname);
->>>>>>> 22212ba7
 #endif
 }
 
