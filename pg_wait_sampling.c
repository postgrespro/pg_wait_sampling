/*
 * pg_wait_sampling.c
 *		Track information about wait events.
 *
 * Copyright (c) 2015-2025, Postgres Professional
 *
 * IDENTIFICATION
 *	  contrib/pg_wait_sampling/pg_wait_sampling.c
 */
#include "postgres.h"

#include <limits.h>

#include "access/htup_details.h"
#include "catalog/pg_type_d.h"
#include "executor/executor.h"
#include "funcapi.h"
#include "miscadmin.h"
#include "optimizer/planner.h"
#include "pg_wait_sampling.h"
#include "pgstat.h"
#include "storage/ipc.h"
#include "storage/latch.h"
#include "storage/lock.h"
#include "storage/lwlock.h"
#include "storage/proc.h"
#include "storage/shm_mq.h"
#include "storage/shm_toc.h"
#include "storage/shmem.h"
#include "tcop/utility.h"
#include "utils/builtins.h"
#include "utils/guc.h"
#include "utils/memutils.h"
#include "utils/timestamp.h"

#if PG_VERSION_NUM < 150000
#include "postmaster/autovacuum.h"
#include "replication/walsender.h"
#endif

PG_MODULE_MAGIC;

void		_PG_init(void);

static bool shmem_initialized = false;

/* Hooks variables */
static ExecutorStart_hook_type prev_ExecutorStart = NULL;
static ExecutorRun_hook_type prev_ExecutorRun = NULL;
static ExecutorFinish_hook_type prev_ExecutorFinish = NULL;
static ExecutorEnd_hook_type prev_ExecutorEnd = NULL;
static planner_hook_type planner_hook_next = NULL;
static ProcessUtility_hook_type prev_ProcessUtility = NULL;

/* Current nesting depth of planner/Executor calls */
static int	nesting_level = 0;

/* Pointers to shared memory objects */
shm_mq	   *pgws_collector_mq = NULL;
uint64	   *pgws_proc_queryids = NULL;
CollectorShmqHeader *pgws_collector_hdr = NULL;

/* Receiver (backend) local shm_mq pointers and lock */
static shm_mq *recv_mq = NULL;
static shm_mq_handle *recv_mqh = NULL;
static LOCKTAG queueTag;

/* Hook functions */
#if PG_VERSION_NUM >= 150000
static shmem_request_hook_type prev_shmem_request_hook = NULL;
#endif
static shmem_startup_hook_type prev_shmem_startup_hook = NULL;
static PGPROC *search_proc(int backendPid);
static PlannedStmt *pgws_planner_hook(Query *parse,
#if PG_VERSION_NUM >= 130000
									  const char *query_string,
#endif
<<<<<<< HEAD
		int cursorOptions, ParamListInfo boundParams);
static
#if PG_VERSION_NUM >= 180000
bool
#else
void
#endif
pgws_ExecutorStart(QueryDesc *queryDesc, int eflags);
=======
									  int cursorOptions, ParamListInfo boundParams);
static void pgws_ExecutorStart(QueryDesc *queryDesc, int eflags);
>>>>>>> fbf8346d
static void pgws_ExecutorRun(QueryDesc *queryDesc,
							 ScanDirection direction,
							 uint64 count
#if PG_VERSION_NUM >= 100000 && PG_VERSION_NUM < 180000
							 ,bool execute_once
#endif
);
static void pgws_ExecutorFinish(QueryDesc *queryDesc);
static void pgws_ExecutorEnd(QueryDesc *queryDesc);
static void pgws_ProcessUtility(PlannedStmt *pstmt,
								const char *queryString,
#if PG_VERSION_NUM >= 140000
								bool readOnlyTree,
#endif
								ProcessUtilityContext context,
								ParamListInfo params,
								QueryEnvironment *queryEnv,
								DestReceiver *dest,
#if PG_VERSION_NUM >= 130000
								QueryCompletion *qc
#else
								char *completionTag
#endif
);

/*---- GUC variables ----*/

typedef enum
{
	PGWS_PROFILE_QUERIES_NONE,	/* profile no statements */
	PGWS_PROFILE_QUERIES_TOP,	/* only top level statements */
	PGWS_PROFILE_QUERIES_ALL	/* all statements, including nested ones */
} PGWSTrackLevel;

static const struct config_enum_entry pgws_profile_queries_options[] =
{
	{"none", PGWS_PROFILE_QUERIES_NONE, false},
	{"off", PGWS_PROFILE_QUERIES_NONE, false},
	{"no", PGWS_PROFILE_QUERIES_NONE, false},
	{"false", PGWS_PROFILE_QUERIES_NONE, false},
	{"0", PGWS_PROFILE_QUERIES_NONE, false},
	{"top", PGWS_PROFILE_QUERIES_TOP, false},
	{"on", PGWS_PROFILE_QUERIES_TOP, false},
	{"yes", PGWS_PROFILE_QUERIES_TOP, false},
	{"true", PGWS_PROFILE_QUERIES_TOP, false},
	{"1", PGWS_PROFILE_QUERIES_TOP, false},
	{"all", PGWS_PROFILE_QUERIES_ALL, false},
	{NULL, 0, false}
};

int			pgws_historySize = 5000;
int			pgws_historyPeriod = 10;
int			pgws_profilePeriod = 10;
bool		pgws_profilePid = true;
int			pgws_profileQueries = PGWS_PROFILE_QUERIES_TOP;
bool		pgws_sampleCpu = true;

#define pgws_enabled(level) \
	((pgws_profileQueries == PGWS_PROFILE_QUERIES_ALL) || \
	 (pgws_profileQueries == PGWS_PROFILE_QUERIES_TOP && (level) == 0))

/*
 * Calculate max processes count.
 *
 * The value has to be in sync with ProcGlobal->allProcCount, initialized in
 * InitProcGlobal() (proc.c).
 *
 */
static int
get_max_procs_count(void)
{
	int			count = 0;

	/* First, add the maximum number of backends (MaxBackends). */
#if PG_VERSION_NUM >= 150000

	/*
	 * On pg15+, we can directly access the MaxBackends variable, as it will
	 * have already been initialized in shmem_request_hook.
	 */
	Assert(MaxBackends > 0);
	count += MaxBackends;
#else

	/*
	 * On older versions, we need to compute MaxBackends: bgworkers,
	 * autovacuum workers and launcher. This has to be in sync with the value
	 * computed in InitializeMaxBackends() (postinit.c)
	 *
	 * Note that we need to calculate the value as it won't initialized when
	 * we need it during _PG_init().
	 *
	 * Note also that the value returned during _PG_init() might be different
	 * from the value returned later if some third-party modules change one of
	 * the underlying GUC.  This isn't ideal but can't lead to a crash, as the
	 * value returned during _PG_init() is only used to ask for additional
	 * shmem with RequestAddinShmemSpace(), and postgres has an extra 100kB of
	 * shmem to compensate some small unaccounted usage.  So if the value
	 * later changes, we will allocate and initialize the new (and correct)
	 * memory size, which will either work thanks for the extra 100kB of
	 * shmem, of fail (and prevent postgres startup) due to an out of shared
	 * memory error.
	 */
	count += MaxConnections + autovacuum_max_workers + 1
		+ max_worker_processes;

	/*
	 * Starting with pg12, wal senders aren't part of MaxConnections anymore
	 * and have to be accounted for.
	 */
	count += max_wal_senders;
#endif							/* pg 15- */
	/* End of MaxBackends calculation. */

	/* Add AuxiliaryProcs */
	count += NUM_AUXILIARY_PROCS;

	return count;
}

/*
 * Estimate amount of shared memory needed.
 */
static Size
pgws_shmem_size(void)
{
	shm_toc_estimator e;
	Size		size;
	int			nkeys;

	shm_toc_initialize_estimator(&e);

	nkeys = 3;

	shm_toc_estimate_chunk(&e, sizeof(CollectorShmqHeader));
	shm_toc_estimate_chunk(&e, (Size) COLLECTOR_QUEUE_SIZE);
	shm_toc_estimate_chunk(&e, sizeof(uint64) * get_max_procs_count());

	shm_toc_estimate_keys(&e, nkeys);
	size = shm_toc_estimate(&e);

	return size;
}

#if PG_VERSION_NUM >= 150000
/*
 * shmem_request hook: request additional shared memory resources.
 *
 * If you change code here, don't forget to also report the modifications in
 * _PG_init() for pg14 and below.
 */
static void
pgws_shmem_request(void)
{
	if (prev_shmem_request_hook)
		prev_shmem_request_hook();

	RequestAddinShmemSpace(pgws_shmem_size());
}
#endif

/*
 * Distribute shared memory.
 */
static void
pgws_shmem_startup(void)
{
	bool		found;
	Size		segsize = pgws_shmem_size();
	void	   *pgws;
	shm_toc    *toc;

	pgws = ShmemInitStruct("pg_wait_sampling", segsize, &found);

	if (!found)
	{
		/* Create shared objects */
		toc = shm_toc_create(PG_WAIT_SAMPLING_MAGIC, pgws, segsize);

		pgws_collector_hdr = shm_toc_allocate(toc, sizeof(CollectorShmqHeader));
		shm_toc_insert(toc, 0, pgws_collector_hdr);
		pgws_collector_mq = shm_toc_allocate(toc, COLLECTOR_QUEUE_SIZE);
		shm_toc_insert(toc, 1, pgws_collector_mq);
		pgws_proc_queryids = shm_toc_allocate(toc,
											  sizeof(uint64) * get_max_procs_count());
		shm_toc_insert(toc, 2, pgws_proc_queryids);
		MemSet(pgws_proc_queryids, 0, sizeof(uint64) * get_max_procs_count());
	}
	else
	{
		/* Attach to existing shared objects */
		toc = shm_toc_attach(PG_WAIT_SAMPLING_MAGIC, pgws);
		pgws_collector_hdr = shm_toc_lookup(toc, 0, false);
		pgws_collector_mq = shm_toc_lookup(toc, 1, false);
		pgws_proc_queryids = shm_toc_lookup(toc, 2, false);
	}

	shmem_initialized = true;

	if (prev_shmem_startup_hook)
		prev_shmem_startup_hook();
}

/*
 * Check shared memory is initialized. Report an error otherwise.
 */
static void
check_shmem(void)
{
	if (!shmem_initialized)
	{
		ereport(ERROR, (errcode(ERRCODE_INTERNAL_ERROR),
						errmsg("pg_wait_sampling shared memory wasn't initialized yet")));
	}
}

static void
pgws_cleanup_callback(int code, Datum arg)
{
	elog(DEBUG3, "pg_wait_sampling cleanup: detaching shm_mq and releasing queue lock");
	shm_mq_detach(recv_mqh);
	LockRelease(&queueTag, ExclusiveLock, false);
}

/*
 * Module load callback
 */
void
_PG_init(void)
{
	if (!process_shared_preload_libraries_in_progress)
		return;

#if PG_VERSION_NUM < 150000

	/*
	 * Request additional shared resources.  (These are no-ops if we're not in
	 * the postmaster process.)  We'll allocate or attach to the shared
	 * resources in pgws_shmem_startup().
	 *
	 * If you change code here, don't forget to also report the modifications
	 * in pgsp_shmem_request() for pg15 and later.
	 */
	RequestAddinShmemSpace(pgws_shmem_size());
#endif

	pgws_register_wait_collector();

	/*
	 * Install hooks.
	 */
#if PG_VERSION_NUM >= 150000
	prev_shmem_request_hook = shmem_request_hook;
	shmem_request_hook = pgws_shmem_request;
#endif
	prev_shmem_startup_hook = shmem_startup_hook;
	shmem_startup_hook = pgws_shmem_startup;
	planner_hook_next = planner_hook;
	planner_hook = pgws_planner_hook;
	prev_ExecutorStart = ExecutorStart_hook;
	ExecutorStart_hook = pgws_ExecutorStart;
	prev_ExecutorRun = ExecutorRun_hook;
	ExecutorRun_hook = pgws_ExecutorRun;
	prev_ExecutorFinish = ExecutorFinish_hook;
	ExecutorFinish_hook = pgws_ExecutorFinish;
	prev_ExecutorEnd = ExecutorEnd_hook;
	ExecutorEnd_hook = pgws_ExecutorEnd;
	prev_ProcessUtility = ProcessUtility_hook;
	ProcessUtility_hook = pgws_ProcessUtility;

	/* Define GUC variables */
	DefineCustomIntVariable("pg_wait_sampling.history_size",
							"Sets size of waits history.",
							NULL,
							&pgws_historySize,
							5000,
							100,
							INT_MAX,
							PGC_SIGHUP,
							0,
							NULL,
							NULL,
							NULL);

	DefineCustomIntVariable("pg_wait_sampling.history_period",
							"Sets period of waits history sampling.",
							NULL,
							&pgws_historyPeriod,
							10,
							1,
							INT_MAX,
							PGC_SIGHUP,
							GUC_UNIT_MS,
							NULL,
							NULL,
							NULL);

	DefineCustomIntVariable("pg_wait_sampling.profile_period",
							"Sets period of waits profile sampling.",
							NULL,
							&pgws_profilePeriod,
							10,
							1,
							INT_MAX,
							PGC_SIGHUP,
							GUC_UNIT_MS,
							NULL,
							NULL,
							NULL);

	DefineCustomBoolVariable("pg_wait_sampling.profile_pid",
							 "Sets whether profile should be collected per pid.",
							 NULL,
							 &pgws_profilePid,
							 true,
							 PGC_SIGHUP,
							 0,
							 NULL,
							 NULL,
							 NULL);

	DefineCustomEnumVariable("pg_wait_sampling.profile_queries",
							 "Sets whether profile should be collected per query.",
							 NULL,
							 &pgws_profileQueries,
							 PGWS_PROFILE_QUERIES_TOP,
							 pgws_profile_queries_options,
							 PGC_SIGHUP,
							 0,
							 NULL,
							 NULL,
							 NULL);

	DefineCustomBoolVariable("pg_wait_sampling.sample_cpu",
							 "Sets whether not waiting backends should be sampled.",
							 NULL,
							 &pgws_sampleCpu,
							 true,
							 PGC_SIGHUP,
							 0,
							 NULL,
							 NULL,
							 NULL);

#if PG_VERSION_NUM >= 150000
	MarkGUCPrefixReserved("pg_wait_sampling");
#endif
}

/*
 * Find PGPROC entry responsible for given pid assuming ProcArrayLock was
 * already taken.
 */
static PGPROC *
search_proc(int pid)
{
	int			i;

	if (pid == 0)
		return MyProc;

	for (i = 0; i < ProcGlobal->allProcCount; i++)
	{
		PGPROC	   *proc = &ProcGlobal->allProcs[i];

		if (proc->pid && proc->pid == pid)
		{
			return proc;
		}
	}

	ereport(ERROR, (errcode(ERRCODE_INTERNAL_ERROR),
					errmsg("backend with pid=%d not found", pid)));
	return NULL;
}

/*
 * Decide whether this PGPROC entry should be included in profiles and output
 * views.
 */
bool
pgws_should_sample_proc(PGPROC *proc, int *pid_p, uint32 *wait_event_info_p)
{
	int			pid = proc->pid;
	uint32		wait_event_info = proc->wait_event_info;

	*pid_p = pid;
	*wait_event_info_p = wait_event_info;

	if (wait_event_info == 0 && !pgws_sampleCpu)
		return false;

	/*
	 * On PostgreSQL versions < 17 the PGPROC->pid field is not reset on
	 * process exit. This would lead to such processes getting counted for
	 * null wait events. So instead we make use of DisownLatch() resetting
	 * owner_pid during ProcKill().
	 */
	if (pid == 0 || proc->procLatch.owner_pid == 0 || pid == MyProcPid)
		return false;

	return true;
}

typedef struct
{
	HistoryItem *items;
	TimestampTz ts;
} WaitCurrentContext;

PG_FUNCTION_INFO_V1(pg_wait_sampling_get_current);
Datum
pg_wait_sampling_get_current(PG_FUNCTION_ARGS)
{
	FuncCallContext *funcctx;
	WaitCurrentContext *params;

	check_shmem();

	if (SRF_IS_FIRSTCALL())
	{
		MemoryContext oldcontext;
		TupleDesc	tupdesc;

		funcctx = SRF_FIRSTCALL_INIT();

		oldcontext = MemoryContextSwitchTo(funcctx->multi_call_memory_ctx);
		params = (WaitCurrentContext *) palloc0(sizeof(WaitCurrentContext));
		params->ts = GetCurrentTimestamp();

		funcctx->user_fctx = params;
		tupdesc = CreateTemplateTupleDesc(4);
		TupleDescInitEntry(tupdesc, (AttrNumber) 1, "pid",
						   INT4OID, -1, 0);
		TupleDescInitEntry(tupdesc, (AttrNumber) 2, "type",
						   TEXTOID, -1, 0);
		TupleDescInitEntry(tupdesc, (AttrNumber) 3, "event",
						   TEXTOID, -1, 0);
		TupleDescInitEntry(tupdesc, (AttrNumber) 4, "queryid",
						   INT8OID, -1, 0);

		funcctx->tuple_desc = BlessTupleDesc(tupdesc);

		LWLockAcquire(ProcArrayLock, LW_SHARED);

		if (!PG_ARGISNULL(0))
		{
			/* pg_wait_sampling_get_current(pid int4) function */
			HistoryItem *item;
			PGPROC	   *proc;

			proc = search_proc(PG_GETARG_UINT32(0));
			params->items = (HistoryItem *) palloc0(sizeof(HistoryItem));
			item = &params->items[0];
			item->pid = proc->pid;
			item->wait_event_info = proc->wait_event_info;
			item->queryId = pgws_proc_queryids[proc - ProcGlobal->allProcs];
			funcctx->max_calls = 1;
		}
		else
		{
			/* pg_wait_sampling_current view */
			int			procCount = ProcGlobal->allProcCount,
						i,
						j = 0;

			params->items = (HistoryItem *) palloc0(sizeof(HistoryItem) * procCount);
			for (i = 0; i < procCount; i++)
			{
				PGPROC	   *proc = &ProcGlobal->allProcs[i];

				if (!pgws_should_sample_proc(proc,
											 &params->items[j].pid,
											 &params->items[j].wait_event_info))
					continue;

				params->items[j].pid = proc->pid;
				params->items[j].wait_event_info = proc->wait_event_info;
				params->items[j].queryId = pgws_proc_queryids[i];
				j++;
			}
			funcctx->max_calls = j;
		}

		LWLockRelease(ProcArrayLock);

		MemoryContextSwitchTo(oldcontext);
	}

	/* stuff done on every call of the function */
	funcctx = SRF_PERCALL_SETUP();
	params = (WaitCurrentContext *) funcctx->user_fctx;

	if (funcctx->call_cntr < funcctx->max_calls)
	{
		HeapTuple	tuple;
		Datum		values[4];
		bool		nulls[4];
		const char *event_type,
				   *event;
		HistoryItem *item;

		item = &params->items[funcctx->call_cntr];

		/* Make and return next tuple to caller */
		MemSet(values, 0, sizeof(values));
		MemSet(nulls, 0, sizeof(nulls));

		event_type = pgstat_get_wait_event_type(item->wait_event_info);
		event = pgstat_get_wait_event(item->wait_event_info);
		values[0] = Int32GetDatum(item->pid);
		if (event_type)
			values[1] = PointerGetDatum(cstring_to_text(event_type));
		else
			nulls[1] = true;
		if (event)
			values[2] = PointerGetDatum(cstring_to_text(event));
		else
			nulls[2] = true;

		values[3] = UInt64GetDatum(item->queryId);
		tuple = heap_form_tuple(funcctx->tuple_desc, values, nulls);

		SRF_RETURN_NEXT(funcctx, HeapTupleGetDatum(tuple));
	}
	else
	{
		/* nothing left */
		SRF_RETURN_DONE(funcctx);
	}
}

typedef struct
{
	Size		count;
	ProfileItem *items;
} Profile;

void
pgws_init_lock_tag(LOCKTAG *tag, uint32 lock)
{
	tag->locktag_field1 = PG_WAIT_SAMPLING_MAGIC;
	tag->locktag_field2 = lock;
	tag->locktag_field3 = 0;
	tag->locktag_field4 = 0;
	tag->locktag_type = LOCKTAG_USERLOCK;
	tag->locktag_lockmethodid = USER_LOCKMETHOD;
}

/* Get array (history or profile data) from shared memory */
static void *
receive_array(SHMRequest request, Size item_size, Size *count)
{
	LOCKTAG		collectorTag;
	shm_mq_result res;
	Size		len,
				i;
	void	   *data;
	Pointer		result,
				ptr;
	MemoryContext oldctx;

	/* Ensure nobody else trying to send request to queue */
	pgws_init_lock_tag(&queueTag, PGWS_QUEUE_LOCK);
	LockAcquire(&queueTag, ExclusiveLock, false, false);

	pgws_init_lock_tag(&collectorTag, PGWS_COLLECTOR_LOCK);
	LockAcquire(&collectorTag, ExclusiveLock, false, false);
	recv_mq = shm_mq_create(pgws_collector_mq, COLLECTOR_QUEUE_SIZE);
	pgws_collector_hdr->request = request;
	LockRelease(&collectorTag, ExclusiveLock, false);

	if (!pgws_collector_hdr->latch)
		ereport(ERROR, (errcode(ERRCODE_INTERNAL_ERROR),
						errmsg("pg_wait_sampling collector wasn't started")));

	SetLatch(pgws_collector_hdr->latch);

	shm_mq_set_receiver(recv_mq, MyProc);

	/*
	 * We switch to TopMemoryContext, so that recv_mqh is allocated there and
	 * is guaranteed to survive until before_shmem_exit callbacks are fired.
	 * Anyway, shm_mq_detach() will free handler on its own.
	 *
	 * NB: we do not pass `seg` to shm_mq_attach(), so it won't set its own
	 * callback, i.e. we do not interfere here with shm_mq_detach_callback().
	 */
	oldctx = MemoryContextSwitchTo(TopMemoryContext);
	recv_mqh = shm_mq_attach(recv_mq, NULL, NULL);
	MemoryContextSwitchTo(oldctx);

	/*
	 * Now we surely attached to the shm_mq and got collector's attention. If
	 * anything went wrong (e.g. Ctrl+C received from the client) we have to
	 * cleanup some things, i.e. detach from the shm_mq, so collector was able
	 * to continue responding to other requests.
	 *
	 * PG_ENSURE_ERROR_CLEANUP() guaranties that cleanup callback will be
	 * fired for both ERROR and FATAL.
	 */
	PG_ENSURE_ERROR_CLEANUP(pgws_cleanup_callback, 0);
	{
		res = shm_mq_receive(recv_mqh, &len, &data, false);
		if (res != SHM_MQ_SUCCESS || len != sizeof(*count))
			elog(ERROR, "error reading mq");

		memcpy(count, data, sizeof(*count));

		result = palloc(item_size * (*count));
		ptr = result;

		for (i = 0; i < *count; i++)
		{
			res = shm_mq_receive(recv_mqh, &len, &data, false);
			if (res != SHM_MQ_SUCCESS || len != item_size)
				elog(ERROR, "error reading mq");

			memcpy(ptr, data, item_size);
			ptr += item_size;
		}
	}
	PG_END_ENSURE_ERROR_CLEANUP(pgws_cleanup_callback, 0);

	/* We still have to detach and release lock during normal operation. */
	shm_mq_detach(recv_mqh);
	LockRelease(&queueTag, ExclusiveLock, false);

	return result;
}


PG_FUNCTION_INFO_V1(pg_wait_sampling_get_profile);
Datum
pg_wait_sampling_get_profile(PG_FUNCTION_ARGS)
{
	Profile    *profile;
	FuncCallContext *funcctx;

	check_shmem();

	if (SRF_IS_FIRSTCALL())
	{
		MemoryContext oldcontext;
		TupleDesc	tupdesc;

		funcctx = SRF_FIRSTCALL_INIT();
		oldcontext = MemoryContextSwitchTo(funcctx->multi_call_memory_ctx);

		/* Receive profile from shmq */
		profile = (Profile *) palloc0(sizeof(Profile));
		profile->items = (ProfileItem *) receive_array(PROFILE_REQUEST,
													   sizeof(ProfileItem), &profile->count);

		funcctx->user_fctx = profile;
		funcctx->max_calls = profile->count;

		/* Make tuple descriptor */
		tupdesc = CreateTemplateTupleDesc(5);
		TupleDescInitEntry(tupdesc, (AttrNumber) 1, "pid",
						   INT4OID, -1, 0);
		TupleDescInitEntry(tupdesc, (AttrNumber) 2, "type",
						   TEXTOID, -1, 0);
		TupleDescInitEntry(tupdesc, (AttrNumber) 3, "event",
						   TEXTOID, -1, 0);
		TupleDescInitEntry(tupdesc, (AttrNumber) 4, "queryid",
						   INT8OID, -1, 0);
		TupleDescInitEntry(tupdesc, (AttrNumber) 5, "count",
						   INT8OID, -1, 0);
		funcctx->tuple_desc = BlessTupleDesc(tupdesc);

		MemoryContextSwitchTo(oldcontext);
	}

	/* stuff done on every call of the function */
	funcctx = SRF_PERCALL_SETUP();

	profile = (Profile *) funcctx->user_fctx;

	if (funcctx->call_cntr < funcctx->max_calls)
	{
		/* for each row */
		Datum		values[5];
		bool		nulls[5];
		HeapTuple	tuple;
		ProfileItem *item;
		const char *event_type,
				   *event;

		item = &profile->items[funcctx->call_cntr];

		MemSet(values, 0, sizeof(values));
		MemSet(nulls, 0, sizeof(nulls));

		/* Make and return next tuple to caller */
		event_type = pgstat_get_wait_event_type(item->wait_event_info);
		event = pgstat_get_wait_event(item->wait_event_info);
		values[0] = Int32GetDatum(item->pid);
		if (event_type)
			values[1] = PointerGetDatum(cstring_to_text(event_type));
		else
			nulls[1] = true;
		if (event)
			values[2] = PointerGetDatum(cstring_to_text(event));
		else
			nulls[2] = true;

		if (pgws_profileQueries)
			values[3] = UInt64GetDatum(item->queryId);
		else
			values[3] = (Datum) 0;

		values[4] = UInt64GetDatum(item->count);

		tuple = heap_form_tuple(funcctx->tuple_desc, values, nulls);

		SRF_RETURN_NEXT(funcctx, HeapTupleGetDatum(tuple));
	}
	else
	{
		/* nothing left */
		SRF_RETURN_DONE(funcctx);
	}
}

PG_FUNCTION_INFO_V1(pg_wait_sampling_reset_profile);
Datum
pg_wait_sampling_reset_profile(PG_FUNCTION_ARGS)
{
	LOCKTAG		collectorTag;

	check_shmem();

	pgws_init_lock_tag(&queueTag, PGWS_QUEUE_LOCK);

	LockAcquire(&queueTag, ExclusiveLock, false, false);

	pgws_init_lock_tag(&collectorTag, PGWS_COLLECTOR_LOCK);
	LockAcquire(&collectorTag, ExclusiveLock, false, false);
	pgws_collector_hdr->request = PROFILE_RESET;
	LockRelease(&collectorTag, ExclusiveLock, false);

	SetLatch(pgws_collector_hdr->latch);

	LockRelease(&queueTag, ExclusiveLock, false);

	PG_RETURN_VOID();
}

PG_FUNCTION_INFO_V1(pg_wait_sampling_get_history);
Datum
pg_wait_sampling_get_history(PG_FUNCTION_ARGS)
{
	History    *history;
	FuncCallContext *funcctx;

	check_shmem();

	if (SRF_IS_FIRSTCALL())
	{
		MemoryContext oldcontext;
		TupleDesc	tupdesc;

		funcctx = SRF_FIRSTCALL_INIT();
		oldcontext = MemoryContextSwitchTo(funcctx->multi_call_memory_ctx);

		/* Receive history from shmq */
		history = (History *) palloc0(sizeof(History));
		history->items = (HistoryItem *) receive_array(HISTORY_REQUEST,
													   sizeof(HistoryItem), &history->count);

		funcctx->user_fctx = history;
		funcctx->max_calls = history->count;

		/* Make tuple descriptor */
		tupdesc = CreateTemplateTupleDesc(5);
		TupleDescInitEntry(tupdesc, (AttrNumber) 1, "pid",
						   INT4OID, -1, 0);
		TupleDescInitEntry(tupdesc, (AttrNumber) 2, "sample_ts",
						   TIMESTAMPTZOID, -1, 0);
		TupleDescInitEntry(tupdesc, (AttrNumber) 3, "type",
						   TEXTOID, -1, 0);
		TupleDescInitEntry(tupdesc, (AttrNumber) 4, "event",
						   TEXTOID, -1, 0);
		TupleDescInitEntry(tupdesc, (AttrNumber) 5, "queryid",
						   INT8OID, -1, 0);
		funcctx->tuple_desc = BlessTupleDesc(tupdesc);

		MemoryContextSwitchTo(oldcontext);
	}

	/* stuff done on every call of the function */
	funcctx = SRF_PERCALL_SETUP();

	history = (History *) funcctx->user_fctx;

	if (history->index < history->count)
	{
		HeapTuple	tuple;
		HistoryItem *item;
		Datum		values[5];
		bool		nulls[5];
		const char *event_type,
				   *event;

		item = &history->items[history->index];

		/* Make and return next tuple to caller */
		MemSet(values, 0, sizeof(values));
		MemSet(nulls, 0, sizeof(nulls));

		event_type = pgstat_get_wait_event_type(item->wait_event_info);
		event = pgstat_get_wait_event(item->wait_event_info);
		values[0] = Int32GetDatum(item->pid);
		values[1] = TimestampTzGetDatum(item->ts);
		if (event_type)
			values[2] = PointerGetDatum(cstring_to_text(event_type));
		else
			nulls[2] = true;
		if (event)
			values[3] = PointerGetDatum(cstring_to_text(event));
		else
			nulls[3] = true;

		values[4] = UInt64GetDatum(item->queryId);
		tuple = heap_form_tuple(funcctx->tuple_desc, values, nulls);

		history->index++;
		SRF_RETURN_NEXT(funcctx, HeapTupleGetDatum(tuple));
	}
	else
	{
		/* nothing left */
		SRF_RETURN_DONE(funcctx);
	}

	PG_RETURN_VOID();
}

/*
 * planner_hook hook, save queryId for collector
 */
static PlannedStmt *
pgws_planner_hook(Query *parse,
#if PG_VERSION_NUM >= 130000
				  const char *query_string,
#endif
				  int cursorOptions,
				  ParamListInfo boundParams)
{
	PlannedStmt *result;
	int			i = MyProc - ProcGlobal->allProcs;
	uint64		save_queryId = 0;

	if (pgws_enabled(nesting_level))
	{
		save_queryId = pgws_proc_queryids[i];
		pgws_proc_queryids[i] = parse->queryId;
	}

	nesting_level++;
	PG_TRY();
	{
		/* Invoke original hook if needed */
		if (planner_hook_next)
			result = planner_hook_next(parse,
#if PG_VERSION_NUM >= 130000
									   query_string,
#endif
									   cursorOptions, boundParams);
		else
			result = standard_planner(parse,
#if PG_VERSION_NUM >= 130000
									  query_string,
#endif
									  cursorOptions, boundParams);
		nesting_level--;
		if (nesting_level == 0)
			pgws_proc_queryids[i] = UINT64CONST(0);
		else if (pgws_enabled(nesting_level))
			pgws_proc_queryids[i] = save_queryId;
	}
	PG_CATCH();
	{
		nesting_level--;
		if (nesting_level == 0)
			pgws_proc_queryids[i] = UINT64CONST(0);
		else if (pgws_enabled(nesting_level))
			pgws_proc_queryids[i] = save_queryId;
		PG_RE_THROW();
	}
	PG_END_TRY();

	return result;
}

/*
 * ExecutorStart hook: save queryId for collector
 */
static
#if PG_VERSION_NUM >= 180000
bool
#else
void
#endif
pgws_ExecutorStart(QueryDesc *queryDesc, int eflags)
{
	int			i = MyProc - ProcGlobal->allProcs;

	if (pgws_enabled(nesting_level))
		pgws_proc_queryids[i] = queryDesc->plannedstmt->queryId;
	if (prev_ExecutorStart)
		return prev_ExecutorStart(queryDesc, eflags);
	else
		return standard_ExecutorStart(queryDesc, eflags);
}

static void
pgws_ExecutorRun(QueryDesc *queryDesc,
				 ScanDirection direction,
				 uint64 count
#if PG_VERSION_NUM >= 100000 && PG_VERSION_NUM < 180000
				 ,bool execute_once
#endif
)
{
	int			i = MyProc - ProcGlobal->allProcs;
	uint64		save_queryId = pgws_proc_queryids[i];

	nesting_level++;
	PG_TRY();
	{
		if (prev_ExecutorRun)
#if PG_VERSION_NUM >= 100000 && PG_VERSION_NUM < 180000
			prev_ExecutorRun(queryDesc, direction, count, execute_once);
#else
			prev_ExecutorRun(queryDesc, direction, count);
#endif
		else
#if PG_VERSION_NUM >= 100000 && PG_VERSION_NUM < 180000
			standard_ExecutorRun(queryDesc, direction, count, execute_once);
#else
			standard_ExecutorRun(queryDesc, direction, count);
#endif
		nesting_level--;
		if (nesting_level == 0)
			pgws_proc_queryids[i] = UINT64CONST(0);
		else
			pgws_proc_queryids[i] = save_queryId;
	}
	PG_CATCH();
	{
		nesting_level--;
		if (nesting_level == 0)
			pgws_proc_queryids[i] = UINT64CONST(0);
		else
			pgws_proc_queryids[i] = save_queryId;
		PG_RE_THROW();
	}
	PG_END_TRY();
}

static void
pgws_ExecutorFinish(QueryDesc *queryDesc)
{
	int			i = MyProc - ProcGlobal->allProcs;
	uint64		save_queryId = pgws_proc_queryids[i];

	nesting_level++;
	PG_TRY();
	{
		if (prev_ExecutorFinish)
			prev_ExecutorFinish(queryDesc);
		else
			standard_ExecutorFinish(queryDesc);
		nesting_level--;
		if (nesting_level == 0)
			pgws_proc_queryids[i] = UINT64CONST(0);
		else
			pgws_proc_queryids[i] = save_queryId;
	}
	PG_CATCH();
	{
		nesting_level--;
		pgws_proc_queryids[i] = save_queryId;
		PG_RE_THROW();
	}
	PG_END_TRY();
}

/*
 * ExecutorEnd hook: clear queryId
 */
static void
pgws_ExecutorEnd(QueryDesc *queryDesc)
{
	int			i = MyProc - ProcGlobal->allProcs;

	if (nesting_level == 0)
		pgws_proc_queryids[i] = UINT64CONST(0);

	if (prev_ExecutorEnd)
		prev_ExecutorEnd(queryDesc);
	else
		standard_ExecutorEnd(queryDesc);
}

static void
pgws_ProcessUtility(PlannedStmt *pstmt,
					const char *queryString,
#if PG_VERSION_NUM >= 140000
					bool readOnlyTree,
#endif
					ProcessUtilityContext context,
					ParamListInfo params,
					QueryEnvironment *queryEnv,
					DestReceiver *dest,
#if PG_VERSION_NUM >= 130000
					QueryCompletion *qc
#else
					char *completionTag
#endif
)
{
	int			i = MyProc - ProcGlobal->allProcs;
	uint64		save_queryId = 0;

	if (pgws_enabled(nesting_level))
	{
		save_queryId = pgws_proc_queryids[i];
		pgws_proc_queryids[i] = pstmt->queryId;
	}

	nesting_level++;
	PG_TRY();
	{
		if (prev_ProcessUtility)
			prev_ProcessUtility(pstmt, queryString,
#if PG_VERSION_NUM >= 140000
								readOnlyTree,
#endif
								context, params, queryEnv,
								dest,
#if PG_VERSION_NUM >= 130000
								qc
#else
								completionTag
#endif
				);
		else
			standard_ProcessUtility(pstmt, queryString,
#if PG_VERSION_NUM >= 140000
									readOnlyTree,
#endif
									context, params, queryEnv,
									dest,
#if PG_VERSION_NUM >= 130000
									qc
#else
									completionTag
#endif
				);
		nesting_level--;
		if (nesting_level == 0)
			pgws_proc_queryids[i] = UINT64CONST(0);
		else if (pgws_enabled(nesting_level))
			pgws_proc_queryids[i] = save_queryId;
	}
	PG_CATCH();
	{
		nesting_level--;
		if (nesting_level == 0)
			pgws_proc_queryids[i] = UINT64CONST(0);
		else if (pgws_enabled(nesting_level))
			pgws_proc_queryids[i] = save_queryId;
		PG_RE_THROW();
	}
	PG_END_TRY();
}<|MERGE_RESOLUTION|>--- conflicted
+++ resolved
@@ -75,8 +75,7 @@
 #if PG_VERSION_NUM >= 130000
 									  const char *query_string,
 #endif
-<<<<<<< HEAD
-		int cursorOptions, ParamListInfo boundParams);
+									  int cursorOptions, ParamListInfo boundParams);
 static
 #if PG_VERSION_NUM >= 180000
 bool
@@ -84,10 +83,6 @@
 void
 #endif
 pgws_ExecutorStart(QueryDesc *queryDesc, int eflags);
-=======
-									  int cursorOptions, ParamListInfo boundParams);
-static void pgws_ExecutorStart(QueryDesc *queryDesc, int eflags);
->>>>>>> fbf8346d
 static void pgws_ExecutorRun(QueryDesc *queryDesc,
 							 ScanDirection direction,
 							 uint64 count
